import ReleaseTransformations._

scalaVersion in ThisBuild := "2.12.10"

crossScalaVersions in ThisBuild := Seq("2.10.7", "2.11.12", "2.12.10", "2.13.1")

scalacOptions in ThisBuild ++= {
  CrossVersion.partialVersion(scalaVersion.value) match {
    case Some((2, v)) if v <= 11 => List("-target:jvm-1.7")
    case _ => Nil
  }
}

javacOptions in ThisBuild ++= {
  CrossVersion.partialVersion(scalaVersion.value) match {
    case Some((2, v)) if v <= 11 => List("-target", "7", "-source", "7")
    case _ => List("-target", "8", "-source", "8")
  }
}

organization in ThisBuild := "com.thesamet.scalapb"

name in ThisBuild := "protoc-bridge"

releaseCrossBuild := true

publishTo := sonatypePublishToBundle.value

releasePublishArtifactsAction := PgpKeys.publishSigned.value

releaseProcess := Seq[ReleaseStep](
  checkSnapshotDependencies,
  inquireVersions,
  runClean,
  runTest,
  setReleaseVersion,
  commitReleaseVersion,
  tagRelease,
  releaseStepCommandAndRemaining("+publishSigned"),
  releaseStepCommand("sonatypeBundleRelease"),
  setNextVersion,
  commitNextVersion,
  pushChanges,
)

libraryDependencies ++= Seq(
  "org.scalatest" %% "scalatest" % "3.0.8" % "test",
  "org.scalacheck" %% "scalacheck" % "1.14.2" % "test",
<<<<<<< HEAD
  "com.google.protobuf" % "protobuf-java" % "3.11.0" % "test",
  "com.github.os72" % "protoc-jar" % "3.8.0" % "test"
=======
  "com.google.protobuf" % "protobuf-java" % "3.8.0" % "test",
  "com.github.os72" % "protoc-jar" % "3.10.1" % "test"
>>>>>>> 81281cc5
)<|MERGE_RESOLUTION|>--- conflicted
+++ resolved
@@ -46,11 +46,6 @@
 libraryDependencies ++= Seq(
   "org.scalatest" %% "scalatest" % "3.0.8" % "test",
   "org.scalacheck" %% "scalacheck" % "1.14.2" % "test",
-<<<<<<< HEAD
-  "com.google.protobuf" % "protobuf-java" % "3.11.0" % "test",
-  "com.github.os72" % "protoc-jar" % "3.8.0" % "test"
-=======
   "com.google.protobuf" % "protobuf-java" % "3.8.0" % "test",
   "com.github.os72" % "protoc-jar" % "3.10.1" % "test"
->>>>>>> 81281cc5
 )