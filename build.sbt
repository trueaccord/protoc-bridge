--- conflicted
+++ resolved
@@ -27,13 +27,8 @@
       protobufJava % "3.7.1" % "test",
       "org.scalatestplus" %% "scalacheck-1-14" % "3.2.2.0" % "test",
       "org.scalatest" %% "scalatest" % "3.2.8" % "test",
-<<<<<<< HEAD
-      "org.scalacheck" %% "scalacheck" % "1.15.4" % "test",
-      "org.scala-lang.modules" %% "scala-collection-compat" % "2.4.3" % "test",
-=======
       "org.scalacheck" %% "scalacheck" % "1.15.3" % "test",
       "org.scala-lang.modules" %% "scala-collection-compat" % "2.4.4" % "test",
->>>>>>> 1bd4a55d
       "io.get-coursier" %% "coursier" % coursierVersion % "test"
     ),
     scalacOptions ++= (if (scalaVersion.value.startsWith("2.13."))
