--- conflicted
+++ resolved
@@ -45,12 +45,7 @@
 
 libraryDependencies ++= Seq(
   "org.scalatest" %% "scalatest" % "3.0.8" % "test",
-<<<<<<< HEAD
-  "org.scalacheck" %% "scalacheck" % "1.14.0" % "test",
-  "com.google.protobuf" % "protobuf-java" % "3.10.0" % "test",
-=======
   "org.scalacheck" %% "scalacheck" % "1.14.2" % "test",
   "com.google.protobuf" % "protobuf-java" % "3.8.0" % "test",
->>>>>>> 2e7ff02c
   "com.github.os72" % "protoc-jar" % "3.8.0" % "test"
 )